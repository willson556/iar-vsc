--- conflicted
+++ resolved
@@ -31,11 +31,15 @@
     loadTools();
     Settings.observeSetting(Settings.Field.IarInstallDirectories, loadTools);
 
+    IarConfigurationProvider.init();
     IarTaskProvider.register();
     CStatTaskProvider.register(context);
 }
 
 export function deactivate() {
+    if (IarConfigurationProvider.instance) {
+        IarConfigurationProvider.instance.dispose();
+    }
     IarTaskProvider.unregister();
     CStatTaskProvider.unRegister();
 }
@@ -51,20 +55,6 @@
         vscode.window.showErrorMessage("IAR: Unable to find any IAR workbenches to use, you will need to configure this to use the extension (see [the documentation](https://iar-vsc.readthedocs.io/en/latest/pages/user_guide.html#extension-settings))");
     }
 
-<<<<<<< HEAD
-    IarConfigurationProvider.init();
-    IarTaskProvider.register();
-    CStatTaskProvider.register(context);
-}
-
-export function deactivate() {
-    if (IarConfigurationProvider.instance) {
-        IarConfigurationProvider.instance.dispose();
-    }
-    IarTaskProvider.unregister();
-    CStatTaskProvider.unRegister();
-=======
->>>>>>> db1070cb
 }
 
 namespace IarVsc {
