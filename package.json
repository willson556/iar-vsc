{
  "name": "iar-vsc",
  "displayName": "IAR For Visual Studio Code",
  "description": "An extension to uses IAR project files to config and debug projects",
  "version": "0.0.4",
  "publisher": "pluyckx",
<<<<<<< HEAD
  "icon": "images/logo.png",
=======
  "preview": true,
>>>>>>> 88da0ca8
  "repository": {
    "type": "git",
    "url": "https://github.com/pluyckx/iar-vsc.git"
  },
  "engines": {
    "vscode": "^1.27.0"
  },
  "categories": [
    "Other"
  ],
  "keywords": [
    "IAR"
  ],
  "activationEvents": [
    "onCommand:iar.syncIarProjectFile",
    "onCommand:iar.selectIarInstallation",
    "onCommand:iar.selectIarProject",
    "onCommand:iar.buildIarProject",
    "onCommand:iar.rebuildIarProject",
    "workspaceContains:.vscode/iar-vsc.json"
  ],
  "main": "./out/main",
  "contributes": {
    "commands": [
      {
        "command": "iar.syncIarProjectFile",
        "title": "Sync Project File",
        "category": "IAR"
      },
      {
        "command": "iar.selectIarInstallation",
        "title": "Select Installation",
        "category": "IAR"
      },
      {
        "command": "iar.selectIarProject",
        "title": "Select Project",
        "category": "IAR"
      },
      {
        "command": "iar.buildIarProject",
        "title": "Build",
        "category": "IAR"
      },
      {
        "command": "iar.rebuildIarProject",
        "title": "Rebuild",
        "category": "IAR"
      }
    ],
    "configuration": [
      {
        "title": "IAR",
        "properties": {
          "iarvsc.iarRootPaths": {
            "type": "array",
            "description": "Root path where IAR installs its applications.",
            "default": [
              "C:\\Program Files\\IAR Systems",
              "C:\\Program Files (x86)\\IAR Systems"
            ]
          }
        }
      }
    ]
  },
  "scripts": {
    "vscode:prepublish": "npm run compile",
    "compile": "tsc -p ./",
    "watch": "tsc -watch -p ./",
    "postinstall": "node ./node_modules/vscode/bin/install",
    "test": "npm run compile && node ./node_modules/vscode/bin/test"
  },
  "devDependencies": {
    "typescript": "^2.6.1",
    "vscode": "^1.1.21",
    "tslint": "^5.8.0",
    "@types/node": "^8.10.25",
    "@types/mocha": "^2.2.42"
  },
  "dependencies": {
    "xml-js": "^1.6.8",
    "jsonc-parser": "^1.0.0",
    "child-exec": "^1.0.0"
  }
}<|MERGE_RESOLUTION|>--- conflicted
+++ resolved
@@ -4,11 +4,8 @@
   "description": "An extension to uses IAR project files to config and debug projects",
   "version": "0.0.4",
   "publisher": "pluyckx",
-<<<<<<< HEAD
   "icon": "images/logo.png",
-=======
   "preview": true,
->>>>>>> 88da0ca8
   "repository": {
     "type": "git",
     "url": "https://github.com/pluyckx/iar-vsc.git"
